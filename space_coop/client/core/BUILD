--- conflicted
+++ resolved
@@ -20,18 +20,7 @@
         "//network/lite",
         "//common/runtime_loading/loadable",
         "//space_coop/client/core/state:state_proto",
-<<<<<<< HEAD
-        "//third_party/cargo2bazel/ash",
-        "//third_party/cargo2bazel/log",
-        "//third_party/cargo2bazel/itertools",
-        "//third_party/cargo2bazel/gaffer_udp",
-        "//third_party/cargo2bazel/rand",
-        "//third_party/cargo2bazel/fern",
-        "//third_party/cargo2bazel/time",
-        "//third_party/cargo2bazel/libc",
-        "//third_party/cargo2bazel/clap",
-        "//third_party/cargo2bazel/lazy_static",
-=======
+        "//cargo/vendor:ash",
         "//cargo/vendor:log",
         "//cargo/vendor:itertools",
         "//cargo/vendor:gaffer_udp",
@@ -41,6 +30,5 @@
         "//cargo/vendor:libc",
         "//cargo/vendor:clap",
         "//cargo/vendor:lazy_static",
->>>>>>> a380c7e5
     ]
 )